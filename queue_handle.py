import sys
from subprocess import call
from os import path
import json


def base_generator(low, high):
    for problem in ['encode', 'decode', 'multiply', 'parity']:
        for ordering in ['normal', 'reorder', 'dag']:
            for nodes in [50, 100, 200, 500, 1000, 2000, 5000, 10000]:
                for seed in range(low, high + 1):
                    yield [problem, 'single', ordering, nodes, 1, seed]
                for duplicate in ['skip', 'accumulate']:
                    for mut in [0.05, 0.02, 0.01, 0.005,
                                0.002, 0.001, 0.0005, 0.0002]:
                        for seed in range(low, high + 1):
                            yield [problem, duplicate, ordering,
                                   nodes, mut, seed]


def next_level(low, high, filename):
    with open(filename, 'r') as f:
        for line in f.readlines():
            config = json.loads(line)
            for seed in range(low, high + 1):
                yield config + [seed]

low = int(sys.argv[1])
high = int(sys.argv[2])
to_add = 256 - int(sys.argv[3])
<<<<<<< HEAD
if to_add <= 0 or to_add >= 256:
=======

if to_add == 0 or to_add >= 256:
>>>>>>> 584e761c
    print "Queue Full"
    sys.exit()

if len(sys.argv) <= 4:
    generator = base_generator(low, high)
else:
    generator = next_level(low, high, sys.argv[4])

added = 0
try:
    with open('complete.txt', 'r') as f:
        complete = int(f.read())
except (ValueError, IOError):
    complete = 0
print 'Complete', complete, 'Adding', to_add

for index, config in enumerate(generator):
    if index >= complete:
        arguments = map(str, config)
        # if output file already exists, skip it
        file_would_be = path.join('output', '_'.join(arguments) + '.dat')
        if not path.exists(file_would_be):
            print arguments
            if call(['./runone.sh'] + arguments):
                print "NON ZERO!"
            added += 1
        if added >= to_add:
            break

with open('complete.txt', 'w') as f:
    f.write(str(index + 1) + '\n')
print index + 1<|MERGE_RESOLUTION|>--- conflicted
+++ resolved
@@ -28,12 +28,8 @@
 low = int(sys.argv[1])
 high = int(sys.argv[2])
 to_add = 256 - int(sys.argv[3])
-<<<<<<< HEAD
+
 if to_add <= 0 or to_add >= 256:
-=======
-
-if to_add == 0 or to_add >= 256:
->>>>>>> 584e761c
     print "Queue Full"
     sys.exit()
 
